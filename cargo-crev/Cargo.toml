--- conflicted
+++ resolved
@@ -24,7 +24,7 @@
 crev-data = { path = "../crev-data", version = "0.7" }
 crev-lib = { path = "../crev-lib", version = "0.7" }
 failure = "0.1"
-geiger = "0.3.2"
+geiger = "0.2"
 insideout = "0.2"
 resiter = "0.3"
 semver = "0.9"
@@ -32,17 +32,13 @@
 serde_json = "1"
 structopt = "0.2.16"
 term = "0.5"
-tokei = "10"
+tokei = "9"
 walkdir = "2"
 time = "*"
-<<<<<<< HEAD
-env_logger = { version = "*", default-features = false, features = ["termcolor", "atty", "humantime"]}
-=======
 crossterm = "0.9.6"
 minimad = "0.4.1"
 termimad = "0.4.1"
 #termimad = { path = "../../termimad"}
->>>>>>> 1311c2f5
 
 [features]
 default = []
